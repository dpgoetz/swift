[DEFAULT]
log_name = proxy
# log_facility = LOG_LOCAL0
# log_level = INFO
# bind_ip = 0.0.0.0
# bind_port = 80
# workers = 1
# user = swift
# cert_file = /etc/swift/proxy.crt
# key_file = /etc/swift/proxy.key

[pipeline:main]
pipeline = healthcheck cache auth proxy

[app:proxy]
use = egg:swift#proxy
filter-with = auth
# swift_dir = /etc/swift
# log_headers = False
# recheck_account_existence = 60
# recheck_container_existence = 60
# object_chunk_size = 8192
# client_chunk_size = 8192
# node_timeout = 10
# client_timeout = 60
# conn_timeout = 0.5
# How long without an error before a node's error count is reset. This will
# also be how long before a node is reenabled after suppression is triggered.
# error_suppression_interval = 60
# How many errors can accumulate before a node is temporarily ignored.
# error_suppression_limit = 10
# How many ops per second to one container (as a float)
# rate_limit = 20000.0
# How many ops per second for account-level operations
# account_rate_limit = 200.0
# rate_limit_account_whitelist = acct1,acct2,etc
# rate_limit_account_blacklist = acct3,acct4,etc

[filter:auth]
use = egg:swift#auth
# ip = 127.0.0.1
# port = 11000
<<<<<<< HEAD
# ssl = false
# node_timeout = 10
=======
# node_timeout = 10

[filter:healthcheck]
use = egg:swift#healthcheck

[filter:cache]
use = egg:swift#cache
# Default for memcache_servers is below, but you can specify multiple servers
# with the format: 10.1.2.3:11211,10.1.2.4:11211
# memcache_servers = 127.0.0.1:11211
>>>>>>> 2c596c0a
<|MERGE_RESOLUTION|>--- conflicted
+++ resolved
@@ -40,10 +40,7 @@
 use = egg:swift#auth
 # ip = 127.0.0.1
 # port = 11000
-<<<<<<< HEAD
 # ssl = false
-# node_timeout = 10
-=======
 # node_timeout = 10
 
 [filter:healthcheck]
@@ -53,5 +50,4 @@
 use = egg:swift#cache
 # Default for memcache_servers is below, but you can specify multiple servers
 # with the format: 10.1.2.3:11211,10.1.2.4:11211
-# memcache_servers = 127.0.0.1:11211
->>>>>>> 2c596c0a
+# memcache_servers = 127.0.0.1:11211