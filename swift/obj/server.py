--- conflicted
+++ resolved
@@ -284,23 +284,6 @@
                 '%s-%s/%s/%s' % (delete_at, account, container, obj),
                 host, partition, contdevice, headers_out, objdevice)
 
-<<<<<<< HEAD
-=======
-    def _parse_path(self, request, minsegs=5, maxsegs=5):
-        """
-        Utility function to split and validate the request path.
-
-        :returns: result of split_path if everything's okay
-        :raises: HTTPBadRequest if something's not okay
-        """
-        try:
-            segs = split_path(unquote(request.path), minsegs, maxsegs, True)
-            validate_device_partition(segs[0], segs[1])
-            return segs
-        except ValueError as err:
-            raise HTTPBadRequest(body=str(err), request=request,
-                                 content_type='text/plain')
-
     def _notify_autosplitter(self, account, cont, obj, req, device):
         """
         Add an async-pending to notify auto-splitter that an object above
@@ -320,7 +303,6 @@
                 '%s/%s/%s' % (account, cont, obj),
                 None, None, None, headers_out, device)
 
->>>>>>> 452ee009
     @public
     @timing_stats()
     def POST(self, request):
