--- conflicted
+++ resolved
@@ -42,12 +42,8 @@
 import traceback
 from os.path import basename, dirname, exists, getmtime, join
 from tempfile import mkstemp
-<<<<<<< HEAD
 from contextlib import contextmanager, closing
-=======
-from contextlib import contextmanager
 from collections import defaultdict
->>>>>>> 79e2a50b
 
 from xattr import getxattr, setxattr
 from eventlet import Timeout
@@ -55,24 +51,13 @@
 
 from swift import gettext_ as _
 from swift.common.constraints import check_mount
-<<<<<<< HEAD
-from swift.common.utils import mkdirs, renamer, fallocate, fsync, fdatasync, \
-    drop_buffer_cache, ThreadPool, lock_path, write_pickle, remove_file
-from swift.common.ondisk import hash_path, normalize_timestamp, \
-    storage_directory
-from swift.common.exceptions import DiskFileError, DiskFileNotExist, \
-    DiskFileCollision, DiskFileNoSpace, DiskFileDeviceUnavailable, \
-    PathNotDir, DiskFileNotOpenError, HashDbVersionMismatchError, \
-    ReadingHashesError
-=======
 from swift.common.utils import mkdirs, normalize_timestamp, \
     storage_directory, hash_path, renamer, fallocate, fsync, \
     fdatasync, drop_buffer_cache, ThreadPool, lock_path, write_pickle, \
-    config_true_value
+    config_true_value, remove_file
 from swift.common.exceptions import DiskFileQuarantined, DiskFileNotExist, \
     DiskFileCollision, DiskFileNoSpace, DiskFileDeviceUnavailable, \
     DiskFileDeleted, DiskFileError, DiskFileNotOpen, PathNotDir
->>>>>>> 79e2a50b
 from swift.common.swob import multi_range_iterator
 from swift.common.db import GreenDBConnection, DatabaseConnectionError
 
