--- conflicted
+++ resolved
@@ -175,13 +175,8 @@
         replicator.replicate_once()
 
     def test_usync(self):
-<<<<<<< HEAD
         fake_http = ReplHttp()
-        replicator = TestReplicator({}, {})
-=======
-        fake_http = PostReplHttp()
-        replicator = TestReplicator({})
->>>>>>> 2c596c0a
+        replicator = TestReplicator({})
         replicator._usync_db(0, FakeBroker(), fake_http, '12345', '67890')
 
     def test_repl_to_node(self):
